--- conflicted
+++ resolved
@@ -32,10 +32,6 @@
 ]
 
 
-<<<<<<< HEAD
-def subtable_factory(name: str) -> pa.Table:
-  return Table.from_filename(name, ninstances=1, readonly=True).to_arrow()
-=======
 def subtable_factory(
   name: str, on_missing: Literal["raise", "empty_table"] = "empty_table"
 ) -> pa.Table:
@@ -49,7 +45,6 @@
         raise
       else:
         return pa.Table.from_pydict({})
->>>>>>> 9141704a
 
 
 class CommonStoreArgs:
