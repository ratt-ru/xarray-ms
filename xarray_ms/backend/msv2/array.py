--- conflicted
+++ resolved
@@ -1,5 +1,7 @@
 from __future__ import annotations
 
+import re
+from contextlib import contextmanager
 from functools import reduce
 from operator import mul
 from typing import TYPE_CHECKING, Any, Callable, Literal, Tuple
@@ -13,6 +15,8 @@
   explicit_indexing_adapter,
 )
 
+from xarray_ms.errors import MismatchedWriteRegion
+
 if TYPE_CHECKING:
   import numpy.typing as npt
 
@@ -20,6 +24,13 @@
   from xarray_ms.multiton import Multiton
 
   TransformerT = Callable[[npt.NDArray], npt.NDArray]
+
+MAIN_PREFIX_DIMS = ("time", "baseline_id")
+
+DATA_COLUMN_DIM_MISMATCH_RE = re.compile(
+  r"Number of data dimensions (?P<data>\d+) does not "
+  r"match number of column dimensions (?P<column>\d+)"
+)
 
 
 def slice_length(
@@ -37,6 +48,27 @@
   if step != 1:
     raise NotImplementedError(f"Slicing with steps {s} other than 1 not supported")
   return stop - start
+
+
+@contextmanager
+def rethrow_arcae_exceptions():
+  import pyarrow as pa
+
+  try:
+    yield
+  except pa.lib.ArrowInvalid as e:
+    if m := re.match(DATA_COLUMN_DIM_MISMATCH_RE, str(e)):
+      data_dims = m.group("data")
+      column_dims = m.group("column")
+      raise MismatchedWriteRegion(
+        f"Attempted to write an array of dimensionality {data_dims} "
+        f"to a column of dimensionality {column_dims} "
+        f"This can occur if xarray variable dimensions "
+        f"have been selected out with integer indices. "
+        f"Prefer xarray semantics that retain dimensionality "
+        f"such as slicing during selection or sum(..., keepdims=True)"
+      )
+    raise
 
 
 class MSv2Array(BackendArray):
@@ -108,7 +140,7 @@
     self._default = default
     self._transform = transform
 
-    assert len(shape) >= 2, "(time, baseline_ids) required"
+    assert len(shape) >= len(MAIN_PREFIX_DIMS), f"{MAIN_PREFIX_DIMS} required"
 
   def __getitem__(self, key) -> npt.NDArray:
     return explicit_indexing_adapter(
@@ -126,12 +158,8 @@
 
   def _getitem(self, key) -> npt.NDArray:
     assert len(key) == len(self.shape)
-<<<<<<< HEAD
+    key, squeeze_axis = self.promote_integer_dims(key)
     expected_shape = tuple(slice_length(k, s, "read") for k, s in zip(key, self.shape))
-=======
-    key, squeeze_axis = self.promote_integer_dims(key)
-    expected_shape = tuple(slice_length(k, s) for k, s in zip(key, self.shape))
->>>>>>> 52bcdbeb
     if reduce(mul, expected_shape, 1) == 0:
       return np.empty(expected_shape, dtype=self.dtype)
     # Map the (time, baseline_id) coordinates onto row indices
@@ -139,7 +167,8 @@
     row_key = (rows.ravel(),) + key[2:]
     row_shape = (rows.size,) + expected_shape[2:]
     result = np.full(row_shape, self._default, dtype=self.dtype)
-    self._table_factory.instance.getcol(self._column, row_key, result)
+    with rethrow_arcae_exceptions():
+      self._table_factory.instance.getcol(self._column, row_key, result)
     result = result.reshape(rows.shape + expected_shape[2:])
     # arcae doesn't handle squeezing out the selecting axis so we do it here.
     result = result.squeeze(axis=squeeze_axis)
@@ -153,7 +182,8 @@
     row_shape = (rows.size,) + expected_shape[2:]
     value = self._transform(value) if self._transform else value
     value = value.reshape(row_shape)
-    self._table_factory.instance.putcol(self._column, value, index=row_key)
+    with rethrow_arcae_exceptions():
+      self._table_factory.instance.putcol(self._column, value, index=row_key)
 
   @property
   def transform(self) -> TransformerT | None:
