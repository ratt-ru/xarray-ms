--- conflicted
+++ resolved
@@ -225,14 +225,10 @@
 
     # Generate descriptors, create simulated data from the descriptors
     # and write simulated data to the main Measurement Set
-<<<<<<< HEAD
-    with Table.ms_from_descriptor(output_ms, "MAIN", 1, self.table_desc) as T:
-=======
     table_desc = {**ms_descriptor("MAIN"), **self.table_desc}
     table_desc["UVW"]["keywords"]["MEASINFO"]["Ref"] = "J2000"
 
-    with Table.ms_from_descriptor(output_ms, "MAIN", table_desc) as T:
->>>>>>> d20ae0f6
+    with Table.ms_from_descriptor(output_ms, "MAIN", 1, table_desc) as T:
       startrow = 0
 
       for chunk_desc in self.generate_descriptors():
