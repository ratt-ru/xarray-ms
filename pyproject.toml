[project]
name = "xarray-ms"
version = "0.3.5"
description = "xarray MSv4 views over MSv2 Measurement Sets"
authors = [{name = "Simon Perkins", email = "simon.perkins@gmail.com"}]
readme = "README.rst"
requires-python = ">=3.10"
dependencies = [
    "xarray>=2025.0",
    "cacheout>=0.16.0",
<<<<<<< HEAD
    "arcae>=0.4.0a2",
=======
    "arcae>=0.3.2",
>>>>>>> da5face7
    "typing-extensions>=4.12.2",
]

[project.optional-dependencies]
testing = [
    "pytest>=8.0.0",
    "dask>=2024.5.0",
    "distributed>=2024.5.0",
    "zarr>=2.18.3, <3.0.0",
    "platformdirs>=4.3.8",
]
dev = [
    "pre-commit>=3.8.0",
    "tbump>=6.11.0",
]
doc = [
    "sphinx>=8.0.2",
    "pygments>=2.18.0",
    "sphinx-copybutton>=0.5.2",
    "pydata-sphinx-theme>=0.15.4",
    "ipython>=8.27.0",
]

[project.entry-points."xarray.backends"]
"xarray-ms:msv2" = "xarray_ms.backend.msv2.entrypoint:MSv2EntryPoint"

[build-system]
requires = ["hatchling"]
build-backend = "hatchling.build"

[tool.ruff]
line-length = 88
indent-width = 2
target-version = "py311"

[tool.ruff.lint]
select = ["F", "E", "W", "I001"]
extend-select = ["I"]

[tool.tbump]
# Uncomment this if your project is hosted on GitHub:
# github_url = "https://github.com/<user or organization>/<project>/"

[tool.tbump.version]
current = "0.3.5"

# Example of a semver regexp.
# Make sure this matches current_version before
# using tbump
regex = '''
  (?P<major>\d+)
  \.
  (?P<minor>\d+)
  \.
  (?P<patch>\d+)
  '''

[tool.tbump.git]
message_template = "Bump to {new_version}"
tag_template = "{new_version}"

# For each file to patch, add a [[tool.tbump.file]] config
# section containing the path of the file, relative to the
# tbump.toml location.
[[tool.tbump.file]]
src = "pyproject.toml"

[[tool.tbump.file]]
src = "doc/source/conf.py"

# You can specify a list of commands to
# run after the files have been patched
# and before the git commit is made

#  [[tool.tbump.before_commit]]
#  name = "check changelog"
#  cmd = "grep -q {new_version} Changelog.rst"

# Or run some commands after the git tag and the branch
# have been pushed:
#  [[tool.tbump.after_push]]
#  name = "publish"
#  cmd = "./publish.sh"<|MERGE_RESOLUTION|>--- conflicted
+++ resolved
@@ -8,11 +8,7 @@
 dependencies = [
     "xarray>=2025.0",
     "cacheout>=0.16.0",
-<<<<<<< HEAD
     "arcae>=0.4.0a2",
-=======
-    "arcae>=0.3.2",
->>>>>>> da5face7
     "typing-extensions>=4.12.2",
 ]
 
